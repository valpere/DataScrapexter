--- conflicted
+++ resolved
@@ -9,14 +9,8 @@
 	github.com/gorilla/mux v1.8.1
 	github.com/lib/pq v1.10.9
 	github.com/mattn/go-sqlite3 v1.14.30
-<<<<<<< HEAD
-	github.com/prometheus/client_golang v1.20.5
-	github.com/xuri/excelize/v2 v2.9.0
-	go.mongodb.org/mongo-driver v1.17.4
-=======
 	github.com/prometheus/client_golang v1.23.0
 	github.com/xuri/excelize/v2 v2.9.1
->>>>>>> e4144a41
 	golang.org/x/text v0.27.0
 	golang.org/x/time v0.12.0
 	gopkg.in/yaml.v3 v3.0.1
@@ -33,22 +27,17 @@
 	github.com/gobwas/httphead v0.1.0 // indirect
 	github.com/gobwas/pool v0.2.1 // indirect
 	github.com/gobwas/ws v1.4.0 // indirect
-<<<<<<< HEAD
 	github.com/golang/snappy v0.0.4 // indirect
 	github.com/klauspost/compress v1.17.9 // indirect
 	github.com/kr/text v0.2.0 // indirect
 	github.com/mohae/deepcopy v0.0.0-20170929034955-c48cc78d4826 // indirect
 	github.com/montanaflynn/stats v0.7.1 // indirect
-=======
-	github.com/kr/text v0.2.0 // indirect
->>>>>>> e4144a41
 	github.com/munnerz/goautoneg v0.0.0-20191010083416-a7dc8b61c822 // indirect
 	github.com/prometheus/client_model v0.6.2 // indirect
 	github.com/prometheus/common v0.65.0 // indirect
 	github.com/prometheus/procfs v0.16.1 // indirect
 	github.com/richardlehane/mscfb v1.0.4 // indirect
 	github.com/richardlehane/msoleps v1.0.4 // indirect
-<<<<<<< HEAD
 	github.com/xdg-go/pbkdf2 v1.0.0 // indirect
 	github.com/xdg-go/scram v1.1.2 // indirect
 	github.com/xdg-go/stringprep v1.0.4 // indirect
@@ -58,13 +47,6 @@
 	golang.org/x/crypto v0.37.0 // indirect
 	golang.org/x/net v0.39.0 // indirect
 	golang.org/x/sync v0.16.0 // indirect
-=======
-	github.com/tiendc/go-deepcopy v1.6.0 // indirect
-	github.com/xuri/efp v0.0.1 // indirect
-	github.com/xuri/nfp v0.0.1 // indirect
-	golang.org/x/crypto v0.38.0 // indirect
-	golang.org/x/net v0.40.0 // indirect
->>>>>>> e4144a41
 	golang.org/x/sys v0.34.0 // indirect
 	google.golang.org/protobuf v1.36.6 // indirect
 )